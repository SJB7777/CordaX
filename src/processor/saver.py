import os
from abc import ABC, abstractmethod

import numpy.typing as npt
import numpy as np
from scipy.io import savemat

from src.config.config import load_config
from src.utils.file_util import create_run_scan_directory


def get_file_base_name(run_n: int, scan_n: int) -> str:
    """Return formated file name"""
    return f'run={run_n:04}_scan={scan_n:04}'


class SaverStrategy(ABC):
    """Save data_dict to a file."""
    @abstractmethod
    def save(self, run_n: int, scan_n: int, data_dict: dict[str, npt.NDArray], comment: str = ""):
        pass

    @property
    @abstractmethod
    def file(self) -> str:
        """Return File Name"""

    @property
    @abstractmethod
    def file_type(self) -> str:
        """Return File Type"""


class MatSaverStrategy(SaverStrategy):

    def __init__(self):
        self._file: str = None

    def save(self, run_n: int, scan_n: int, data_dict: dict[str, npt.NDArray], comment: str = ""):
        comment = "_" + comment if comment else ""
        config = load_config()
        mat_dir = config.path.mat_dir
        os.makedirs(mat_dir, exist_ok=True)
        for key, val in data_dict.items():
            if val.ndim == 3:
                mat_format_images = val.swapaxes(0, 2).swapaxes(0, 1)  # TEMP
                file_base_name = get_file_base_name(run_n, scan_n)
                mat_file = os.path.join(mat_dir, f"{file_base_name}_{key}{comment}.mat")
                savemat(mat_file, {"data": mat_format_images})
        self._file = mat_file

    @property
    def file(self) -> str:
        return self._file

    @property
    def file_type(self) -> str:
        return "mat"


class NpzSaverStrategy(SaverStrategy):

    def __init__(self):
        self._file: str = None

    def save(self, run_n: int, scan_n: int, data_dict: dict[str, npt.NDArray], comment: str = ""):
        comment = "_" + comment if comment else ""
        config = load_config()
        processed_dir = config.path.processed_dir
        os.makedirs(processed_dir, exist_ok=True)
<<<<<<< HEAD
        npz_file = os.path.join(processed_dir, file_base_name + comment + ".npz")
=======
        file_base_name = get_file_base_name(run_n, scan_n)
        npz_dir = create_run_scan_directory(processed_dir, run_n, scan_n)
        npz_file = os.path.join(npz_dir, file_base_name + comment + ".npz")
>>>>>>> c5f46bd3
        np.savez(npz_file, **data_dict)
        self._file = npz_file

    @property
    def file(self) -> str:
        return self._file

    @property
    def file_type(self) -> str:
        return "npz"


<<<<<<< HEAD
class TifSaverStrategy(SaverStrategy):
    def save(self, file_base_name: str, data_dict: dict[str, npt.NDArray], comment: str = ""):
        comment = "_" + comment if comment else ""
        config = load_config()
        tif_dir = config.path.tif_dir
        os.makedirs(tif_dir, exist_ok=True)
        for key, val in data_dict.items():
            if val.ndim == 3:
                tif_file = os.path.join(tif_dir, f"{file_base_name}_{key}{comment}.tif")
                tifffile.imwrite(tif_file, val.astype(np.float32))
        self._file_name = tif_file

    @property
    def file(self) -> str:
        return self._file_name

    @property
    def file_type(self) -> str:
        return "tif"


def get_saver_strategy(file_type: str) -> SaverStrategy:
    """Get SaverStrategy by file type."""
    if file_type == 'mat':
        return MatSaverStrategy()
    if file_type == 'npz':
        return NpzSaverStrategy()
    if file_type == 'tif':
        return TifSaverStrategy()
    raise ValueError(f"Unsupported file type: {file_type}")

=======
class SaverFactory:
    """Get SaverStrategy"""
    _strategies = {
        'mat': MatSaverStrategy,
        'npz': NpzSaverStrategy
    }

    @classmethod
    def get_saver(cls, file_type: str) -> SaverStrategy:
        """Return SaverStrategy"""
        strategy_class = cls._strategies.get(file_type)
        if strategy_class is None:
            raise ValueError(f"Unsupported file type: {file_type}")
        return strategy_class()

>>>>>>> c5f46bd3
<|MERGE_RESOLUTION|>--- conflicted
+++ resolved
@@ -1,138 +1,96 @@
-import os
-from abc import ABC, abstractmethod
-
-import numpy.typing as npt
-import numpy as np
-from scipy.io import savemat
-
-from src.config.config import load_config
-from src.utils.file_util import create_run_scan_directory
-
-
-def get_file_base_name(run_n: int, scan_n: int) -> str:
-    """Return formated file name"""
-    return f'run={run_n:04}_scan={scan_n:04}'
-
-
-class SaverStrategy(ABC):
-    """Save data_dict to a file."""
-    @abstractmethod
-    def save(self, run_n: int, scan_n: int, data_dict: dict[str, npt.NDArray], comment: str = ""):
-        pass
-
-    @property
-    @abstractmethod
-    def file(self) -> str:
-        """Return File Name"""
-
-    @property
-    @abstractmethod
-    def file_type(self) -> str:
-        """Return File Type"""
-
-
-class MatSaverStrategy(SaverStrategy):
-
-    def __init__(self):
-        self._file: str = None
-
-    def save(self, run_n: int, scan_n: int, data_dict: dict[str, npt.NDArray], comment: str = ""):
-        comment = "_" + comment if comment else ""
-        config = load_config()
-        mat_dir = config.path.mat_dir
-        os.makedirs(mat_dir, exist_ok=True)
-        for key, val in data_dict.items():
-            if val.ndim == 3:
-                mat_format_images = val.swapaxes(0, 2).swapaxes(0, 1)  # TEMP
-                file_base_name = get_file_base_name(run_n, scan_n)
-                mat_file = os.path.join(mat_dir, f"{file_base_name}_{key}{comment}.mat")
-                savemat(mat_file, {"data": mat_format_images})
-        self._file = mat_file
-
-    @property
-    def file(self) -> str:
-        return self._file
-
-    @property
-    def file_type(self) -> str:
-        return "mat"
-
-
-class NpzSaverStrategy(SaverStrategy):
-
-    def __init__(self):
-        self._file: str = None
-
-    def save(self, run_n: int, scan_n: int, data_dict: dict[str, npt.NDArray], comment: str = ""):
-        comment = "_" + comment if comment else ""
-        config = load_config()
-        processed_dir = config.path.processed_dir
-        os.makedirs(processed_dir, exist_ok=True)
-<<<<<<< HEAD
-        npz_file = os.path.join(processed_dir, file_base_name + comment + ".npz")
-=======
-        file_base_name = get_file_base_name(run_n, scan_n)
-        npz_dir = create_run_scan_directory(processed_dir, run_n, scan_n)
-        npz_file = os.path.join(npz_dir, file_base_name + comment + ".npz")
->>>>>>> c5f46bd3
-        np.savez(npz_file, **data_dict)
-        self._file = npz_file
-
-    @property
-    def file(self) -> str:
-        return self._file
-
-    @property
-    def file_type(self) -> str:
-        return "npz"
-
-
-<<<<<<< HEAD
-class TifSaverStrategy(SaverStrategy):
-    def save(self, file_base_name: str, data_dict: dict[str, npt.NDArray], comment: str = ""):
-        comment = "_" + comment if comment else ""
-        config = load_config()
-        tif_dir = config.path.tif_dir
-        os.makedirs(tif_dir, exist_ok=True)
-        for key, val in data_dict.items():
-            if val.ndim == 3:
-                tif_file = os.path.join(tif_dir, f"{file_base_name}_{key}{comment}.tif")
-                tifffile.imwrite(tif_file, val.astype(np.float32))
-        self._file_name = tif_file
-
-    @property
-    def file(self) -> str:
-        return self._file_name
-
-    @property
-    def file_type(self) -> str:
-        return "tif"
-
-
-def get_saver_strategy(file_type: str) -> SaverStrategy:
-    """Get SaverStrategy by file type."""
-    if file_type == 'mat':
-        return MatSaverStrategy()
-    if file_type == 'npz':
-        return NpzSaverStrategy()
-    if file_type == 'tif':
-        return TifSaverStrategy()
-    raise ValueError(f"Unsupported file type: {file_type}")
-
-=======
-class SaverFactory:
-    """Get SaverStrategy"""
-    _strategies = {
-        'mat': MatSaverStrategy,
-        'npz': NpzSaverStrategy
-    }
-
-    @classmethod
-    def get_saver(cls, file_type: str) -> SaverStrategy:
-        """Return SaverStrategy"""
-        strategy_class = cls._strategies.get(file_type)
-        if strategy_class is None:
-            raise ValueError(f"Unsupported file type: {file_type}")
-        return strategy_class()
-
->>>>>>> c5f46bd3
+import os
+from abc import ABC, abstractmethod
+
+import numpy.typing as npt
+import numpy as np
+from scipy.io import savemat
+
+from src.config.config import load_config
+from src.utils.file_util import create_run_scan_directory
+
+
+def get_file_base_name(run_n: int, scan_n: int) -> str:
+    """Return formated file name"""
+    return f'run={run_n:04}_scan={scan_n:04}'
+
+
+class SaverStrategy(ABC):
+    """Save data_dict to a file."""
+    @abstractmethod
+    def save(self, run_n: int, scan_n: int, data_dict: dict[str, npt.NDArray], comment: str = ""):
+        pass
+
+    @property
+    @abstractmethod
+    def file(self) -> str:
+        """Return File Name"""
+
+    @property
+    @abstractmethod
+    def file_type(self) -> str:
+        """Return File Type"""
+
+
+class MatSaverStrategy(SaverStrategy):
+
+    def __init__(self):
+        self._file: str = None
+
+    def save(self, run_n: int, scan_n: int, data_dict: dict[str, npt.NDArray], comment: str = ""):
+        comment = "_" + comment if comment else ""
+        config = load_config()
+        mat_dir = config.path.mat_dir
+        os.makedirs(mat_dir, exist_ok=True)
+        for key, val in data_dict.items():
+            if val.ndim == 3:
+                mat_format_images = val.swapaxes(0, 2).swapaxes(0, 1)  # TEMP
+                file_base_name = get_file_base_name(run_n, scan_n)
+                mat_file = os.path.join(mat_dir, f"{file_base_name}_{key}{comment}.mat")
+                savemat(mat_file, {"data": mat_format_images})
+        self._file = mat_file
+
+    @property
+    def file(self) -> str:
+        return self._file
+
+    @property
+    def file_type(self) -> str:
+        return "mat"
+
+
+class NpzSaverStrategy(SaverStrategy):
+
+    def __init__(self):
+        self._file: str = None
+
+    def save(self, run_n: int, scan_n: int, data_dict: dict[str, npt.NDArray], comment: str = ""):
+        comment = "_" + comment if comment else ""
+        config = load_config()
+        processed_dir = config.path.processed_dir
+        os.makedirs(processed_dir, exist_ok=True)
+        file_base_name = get_file_base_name(run_n, scan_n)
+        npz_dir = create_run_scan_directory(processed_dir, run_n, scan_n)
+        npz_file = os.path.join(npz_dir, file_base_name + comment + ".npz")
+        np.savez(npz_file, **data_dict)
+        self._file = npz_file
+
+    @property
+    def file(self) -> str:
+        return self._file
+
+    @property
+    def file_type(self) -> str:
+        return "npz"
+
+
+def get_saver_strategy(file_type: str) -> SaverStrategy:
+    """Get SaverStrategy by file type."""
+    strategies = {
+        'mat': MatSaverStrategy,
+        'npz': NpzSaverStrategy
+    }
+
+    strategy_class = strategies.get(file_type)
+    if strategy_class is None:
+        raise ValueError(f"Unsupported file type: {file_type}")
+    return strategy_class()